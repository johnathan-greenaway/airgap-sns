version: v1.0
name: airgap-sns
agent:
  machine:
    type: e2-standard-2
    os_image: ubuntu2204
blocks:
  - name: Test and Deploy airgap-sns.
    task:
      secrets:
        - name: TWINE_PASSWORD
      jobs:
        - name: Test and Deploy airgap-sns
          commands:
            - sem-version python 3.11
            - checkout
            - python -m pip install --upgrade pip
            - cat setup.py  # Show the current setup.py content
            - sed -i "s/version=\"[^\"]*\"/version=\"0.0.2\"/" setup.py  # Fix the version
            - cat setup.py  # Show the fixed setup.py
            - pip install .
            - pip install pytest
<<<<<<< HEAD
            - 'export BASE_VERSION=$(grep -o "version=\"[0-9]*\.[0-9]*\.[0-9]*\"" setup.py | grep -o "[0-9]*\.[0-9]*\.[0-9]*")'
=======
            - export BASE_VERSION="0.0.2"  # Use the fixed version
>>>>>>> f3755b9d
            - echo "Base version is $BASE_VERSION"
            - |
              if [[ "${SEMAPHORE_GIT_BRANCH}" == "master" ]]; then
                echo "On release branch - using version $BASE_VERSION for airgap-sns"
<<<<<<< HEAD
                sed -i "s/version=\"[^\"]*\"/version=\"$BASE_VERSION\"/" setup.py
=======
>>>>>>> f3755b9d
                pip install twine build
                python -m build
                TWINE_USERNAME=__token__ TWINE_PASSWORD=${TWINE_PASSWORD} python -m twine upload --verbose dist/*
              fi
            - |
              if [[ "${SEMAPHORE_GIT_BRANCH}" == "development" ]]; then
                DEV_VERSION="${BASE_VERSION}.dev1"
                echo "On development branch - using version $DEV_VERSION for airgap-sns"
                sed -i "s/version=\"[^\"]*\"/version=\"$DEV_VERSION\"/" setup.py
                pip install twine build
                python -m build
                TWINE_USERNAME=__token__ TWINE_PASSWORD=${TWINE_PASSWORD} python -m twine upload --verbose --skip-existing dist/*
              fi
            - |
              if [[ "${SEMAPHORE_GIT_BRANCH}" =~ ^feature/ ]]; then
                FEATURE_NAME=$(echo ${SEMAPHORE_GIT_BRANCH} | sed "s/feature\///" | sed "s/[-\/]/./g")
                DEV_VERSION="${BASE_VERSION}.dev0+feature.${FEATURE_NAME}"
                echo "On feature branch - using version $DEV_VERSION for airgap-sns"
                sed -i "s/version=\"[^\"]*\"/version=\"$DEV_VERSION\"/" setup.py
                pip install twine build
                python -m build
                TWINE_USERNAME=__token__ TWINE_PASSWORD=${TWINE_PASSWORD} python -m twine upload --verbose --skip-existing dist/*
              fi<|MERGE_RESOLUTION|>--- conflicted
+++ resolved
@@ -20,19 +20,11 @@
             - cat setup.py  # Show the fixed setup.py
             - pip install .
             - pip install pytest
-<<<<<<< HEAD
-            - 'export BASE_VERSION=$(grep -o "version=\"[0-9]*\.[0-9]*\.[0-9]*\"" setup.py | grep -o "[0-9]*\.[0-9]*\.[0-9]*")'
-=======
-            - export BASE_VERSION="0.0.2"  # Use the fixed version
->>>>>>> f3755b9d
+            - 'export BASE_VERSION=$(grep -o "version=[\"''][0-9]*\.[0-9]*\.[0-9]*" setup.py | grep -o "[0-9]*\.[0-9]*\.[0-9]*")'
             - echo "Base version is $BASE_VERSION"
             - |
               if [[ "${SEMAPHORE_GIT_BRANCH}" == "master" ]]; then
                 echo "On release branch - using version $BASE_VERSION for airgap-sns"
-<<<<<<< HEAD
-                sed -i "s/version=\"[^\"]*\"/version=\"$BASE_VERSION\"/" setup.py
-=======
->>>>>>> f3755b9d
                 pip install twine build
                 python -m build
                 TWINE_USERNAME=__token__ TWINE_PASSWORD=${TWINE_PASSWORD} python -m twine upload --verbose dist/*
